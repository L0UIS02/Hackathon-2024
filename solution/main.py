--- conflicted
+++ resolved
@@ -14,13 +14,8 @@
     :param gripper_image_path: Path to the gripper image
     :return: The x, y and angle of the gripper
     """
-<<<<<<< HEAD
-
-    return 100.1, 95, 91.1
-=======
     
     return 146/2, 235/2 - 20, 0
->>>>>>> 27ee3ae4
 
 
 def main():
